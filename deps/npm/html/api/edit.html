<!doctype html>
<html>
  <title>edit</title>
  <meta http-equiv="content-type" value="text/html;utf-8">
  <link rel="stylesheet" type="text/css" href="./style.css">

  <body>
    <div id="wrapper">
<h1><a href="../api/edit.html">edit</a></h1> <p>Edit an installed package</p>

<h2 id="SYNOPSIS">SYNOPSIS</h2>

<pre><code>npm.commands.edit(package, callback)</code></pre>

<h2 id="DESCRIPTION">DESCRIPTION</h2>

<p>Opens the package folder in the default editor (or whatever you've
configured as the npm <code>editor</code> config -- see <code>npm help config</code>.)</p>

<p>After it has been edited, the package is rebuilt so as to pick up any
changes in compiled packages.</p>

<p>For instance, you can do <code>npm install connect</code> to install connect
into your package, and then <code>npm.commands.edit(["connect"], callback)</code>
to make a few changes to your locally installed copy.</p>

<p>The first parameter is a string array with a single element, the package
to open. The package can optionally have a version number attached.</p>

<p>Since this command opens an editor in a new process, be careful about where
and how this is used.</p>
</div>
<<<<<<< HEAD
<p id="footer">edit &mdash; npm@1.1.18</p>
=======
<p id="footer">edit &mdash; npm@1.1.21</p>
>>>>>>> 992e3464
<script>
;(function () {
var wrapper = document.getElementById("wrapper")
var els = Array.prototype.slice.call(wrapper.getElementsByTagName("*"), 0)
  .filter(function (el) {
    return el.parentNode === wrapper
        && el.tagName.match(/H[1-6]/)
        && el.id
  })
var l = 2
  , toc = document.createElement("ul")
toc.innerHTML = els.map(function (el) {
  var i = el.tagName.charAt(1)
    , out = ""
  while (i > l) {
    out += "<ul>"
    l ++
  }
  while (i < l) {
    out += "</ul>"
    l --
  }
  out += "<li><a href='#" + el.id + "'>" +
    ( el.innerText || el.text || el.innerHTML)
    + "</a>"
  return out
}).join("\n")
toc.id = "toc"
document.body.appendChild(toc)
})()
</script>
</body></html><|MERGE_RESOLUTION|>--- conflicted
+++ resolved
@@ -30,11 +30,7 @@
 <p>Since this command opens an editor in a new process, be careful about where
 and how this is used.</p>
 </div>
-<<<<<<< HEAD
-<p id="footer">edit &mdash; npm@1.1.18</p>
-=======
-<p id="footer">edit &mdash; npm@1.1.21</p>
->>>>>>> 992e3464
+<p id="footer">edit &mdash; npm@1.1.0-2</p>
 <script>
 ;(function () {
 var wrapper = document.getElementById("wrapper")
